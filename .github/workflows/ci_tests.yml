--- conflicted
+++ resolved
@@ -17,20 +17,10 @@
 
       # pre-commit
       python_version_pre-commit: "3.10"
-<<<<<<< HEAD
-      skip_pre-commit_hooks: pylint,pylint-tests
-
-      # pylint & safety
-      python_version_pylint_safety: "3.10"
-      pylint_runs: |
-        --rcfile=pyproject.toml --extension-pkg-whitelist='pydantic' dlite_entities_service
-        --rcfile=pyproject.toml --disable=import-outside-toplevel,redefined-outer-name --recursive=yes tests
-=======
 
       # pylint & safety
       python_version_pylint_safety: "3.10"
       run_pylint: false
->>>>>>> 8cac3619
 
       # Build dist
       python_version_package: "3.10"
