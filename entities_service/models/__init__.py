--- conflicted
+++ resolved
@@ -11,39 +11,29 @@
 from .soft5 import SOFT5Entity
 from .soft7 import SOFT7Entity
 
-<<<<<<< HEAD
-Entity = SOFT7Entity | SOFT5Entity | DLiteSOFT7Entity | DLiteSOFT5Entity
-=======
 if TYPE_CHECKING:  # pragma: no cover
     from typing import Literal
 
-VersionedSOFTEntity = SOFT7Entity | SOFT5Entity
-SOFTModelTypes = (SOFT7Entity, SOFT5Entity)
+Entity = SOFT7Entity | SOFT5Entity | DLiteSOFT7Entity | DLiteSOFT5Entity
+EntityType = (SOFT7Entity, SOFT5Entity, DLiteSOFT7Entity, DLiteSOFT5Entity)
 
 
 @overload
 def soft_entity(
     *, return_errors: Literal[False] = False, error_msg: str | None = None, **fields
-) -> VersionedSOFTEntity:  # pragma: no cover
+) -> Entity:  # pragma: no cover
     ...
->>>>>>> 53858877
 
 
 @overload
 def soft_entity(
-<<<<<<< HEAD
-    *, return_errors: bool = False, **fields
-) -> Entity | list[ValidationError]:
-    """Return the correct version of the Entity."""
-=======
     *, return_errors: Literal[True], error_msg: str | None = None, **fields
-) -> VersionedSOFTEntity | list[ValidationError]:  # pragma: no cover
+) -> Entity | list[ValidationError]:  # pragma: no cover
     ...
 
 
 def soft_entity(*, return_errors: bool = False, error_msg: str | None = None, **fields):
     """Return the correct version of the SOFT Entity."""
->>>>>>> 53858877
     errors = []
     for versioned_entity_cls in get_args(Entity):
         try:
