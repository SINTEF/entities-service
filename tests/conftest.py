--- conflicted
+++ resolved
@@ -13,7 +13,7 @@
     from httpx import Client
     from pytest_httpx import HTTPXMock
 
-    from dlite_entities_service.service.backend.mongodb import MongoDBBackend
+    from entities_service.service.backend.mongodb import MongoDBBackend
 
     class UserRoleDict(TypedDict):
         """Type for the user info dictionary with roles."""
@@ -80,16 +80,16 @@
 
 
 def pytest_configure(config: pytest.Config) -> None:
-    """Configure pytest - set ENTITY_SERVICE_BACKEND env var."""
+    """Configure pytest - set ENTITIES_SERVICE_BACKEND env var."""
     import os
 
     # Set the environment variable for the MongoDB database name
     live_backend: bool = config.getoption("--live-backend")
-    os.environ["ENTITY_SERVICE_BACKEND"] = "mongodb" if live_backend else "mongomock"
+    os.environ["ENTITIES_SERVICE_BACKEND"] = "mongodb" if live_backend else "mongomock"
     if not live_backend:
         # If live-backend, this is either set in the CI workflow or in the
         # service.
-        os.environ["ENTITY_SERVICE_X509_CERTIFICATE_FILE"] = (
+        os.environ["ENTITIES_SERVICE_X509_CERTIFICATE_FILE"] = (
             "-----BEGIN CERTIFICATE-----\n-----END CERTIFICATE-----\n"
             "-----BEING PRIVATE KEY-----\n-----END PRIVATE KEY-----\n"
         )
@@ -314,7 +314,7 @@
 
     import yaml
 
-    from dlite_entities_service.service.config import CONFIG
+    from entities_service.service.config import CONFIG
 
     def get_version_name(uri: str) -> tuple[str, str]:
         """Return the version and name part of a uri."""
@@ -399,13 +399,8 @@
     import warnings
 
     required_environment_variables = (
-<<<<<<< HEAD
-        "ENTITY_SERVICE_HOST",
-        "ENTITY_SERVICE_PORT",
-=======
-        "ENTITIES_SERVICE_MONGO_USER",
-        "ENTITIES_SERVICE_MONGO_PASSWORD",
->>>>>>> fdf60f49
+        "ENTITIES_SERVICE_HOST",
+        "ENTITIES_SERVICE_PORT",
     )
 
     value = request.config.getoption("--live-backend")
@@ -421,9 +416,9 @@
                 stacklevel=1,
             )
 
-    # Sanity check - the ENTITY_SERVICE_BACKEND should be set to 'pymongo' if
+    # Sanity check - the ENTITIES_SERVICE_BACKEND should be set to 'pymongo' if
     # the tests are run with a live backend, and 'mongomock' otherwise
-    assert os.getenv("ENTITY_SERVICE_BACKEND") == "mongodb" if value else "mongomock"
+    assert os.getenv("ENTITIES_SERVICE_BACKEND") == "mongodb" if value else "mongomock"
 
     return value
 
@@ -445,7 +440,7 @@
 
     However, for testing, it is easier to do it this way using SCRAM.
     """
-    from dlite_entities_service.service.config import CONFIG
+    from entities_service.service.config import CONFIG
 
     def _get_backend_user(
         auth_role: Literal["read", "write"] | None = None
@@ -494,8 +489,8 @@
     """Add MongoDB test data to the chosen backend."""
     import yaml
 
-    from dlite_entities_service.service.backend import Backends, get_backend
-    from dlite_entities_service.service.config import CONFIG
+    from entities_service.service.backend import Backends, get_backend
+    from entities_service.service.config import CONFIG
 
     # Convert all '$ref' to 'ref' in the valid_entities.yaml file
     entities: list[dict[str, Any]] = yaml.safe_load(
@@ -529,7 +524,6 @@
     )
 
     if live_backend:
-<<<<<<< HEAD
         # Add test users to the database
         backend: MongoDBBackend = get_backend(
             settings={
@@ -538,9 +532,6 @@
             },
         )
         admin_db = backend._collection.database.client["admin"]
-=======
-        from entities_service.service.backend import ENTITIES_COLLECTION
->>>>>>> fdf60f49
 
         existing_users: list[str] = [
             user["user"] for user in admin_db.command("usersInfo", usersInfo=1)["users"]
@@ -557,20 +548,15 @@
                 )
 
 
-<<<<<<< HEAD
 @pytest.fixture(autouse=True)
 def _reset_mongo_test_collection(
     get_backend_user: GetBackendUserFixture, static_dir: Path
 ) -> None:
     """Purge the MongoDB test collection."""
     import yaml
-=======
-    from entities_service.service.config import CONFIG
->>>>>>> fdf60f49
-
-    from dlite_entities_service.service.backend import get_backend
-
-<<<<<<< HEAD
+
+    from entities_service.service.backend import get_backend
+
     # Convert all '$ref' to 'ref' in the valid_entities.yaml file
     entities: list[dict[str, Any]] = yaml.safe_load(
         (static_dir / "valid_entities.yaml").read_text()
@@ -582,11 +568,6 @@
                 entity["properties"][index] = {
                     key.replace("$", ""): value for key, value in property_value.items()
                 }
-=======
-    MOCK_ENTITIES_COLLECTION = MongoClient(
-        str(CONFIG.mongo_uri), **client_kwargs
-    ).entities_service.entities
->>>>>>> fdf60f49
 
         # SOFT7
         elif isinstance(entity["properties"], dict):
@@ -620,7 +601,7 @@
     # backend
     if not live_backend:
         monkeypatch.setattr(
-            "dlite_entities_service.service.backend.mongodb.MongoDBBackend.initialize",
+            "entities_service.service.backend.mongodb.MongoDBBackend.initialize",
             lambda _: None,
         )
 
@@ -630,7 +611,7 @@
     live_backend: bool, get_backend_user: GetBackendUserFixture
 ) -> None:
     """Empty the backend collection."""
-    from dlite_entities_service.service.backend import get_backend
+    from entities_service.service.backend import get_backend
 
     backend_settings = {}
     if live_backend:
@@ -644,10 +625,6 @@
     backend._collection.delete_many({})
     assert backend._collection.count_documents({}) == 0
 
-<<<<<<< HEAD
-=======
-    from entities_service.service import backend
->>>>>>> fdf60f49
 
 @pytest.fixture()
 def token_mock() -> str:
@@ -684,7 +661,7 @@
     auth_header: dict[Literal["Authorization"], str],
 ) -> MockAuthVerification:
     """Mock authentication on the /_admin endpoints."""
-    from dlite_entities_service.service.config import CONFIG
+    from entities_service.service.config import CONFIG
 
     # OpenID configuration
     httpx_mock.add_response(
@@ -783,7 +760,6 @@
     from entities_service.main import APP
     from entities_service.service.config import CONFIG
 
-<<<<<<< HEAD
     def _client(
         auth_role: Literal["read", "write"] | None = None,
         raise_server_exceptions: bool = True,
@@ -804,13 +780,8 @@
             "'write'."
         )
 
-        host, port = os.getenv("ENTITY_SERVICE_HOST", "localhost"), os.getenv(
-            "ENTITY_SERVICE_PORT", "8000"
-=======
-    if live_backend:
         host, port = os.getenv("ENTITIES_SERVICE_HOST", "localhost"), os.getenv(
             "ENTITIES_SERVICE_PORT", "8000"
->>>>>>> fdf60f49
         )
 
         base_url = f"http://{host}"
