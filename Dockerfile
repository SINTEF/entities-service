FROM python:3.10 as base

WORKDIR /app

COPY entities_service entities_service/
COPY pyproject.toml LICENSE README.md ./

# Install dependencies
RUN python -m pip install -U pip && \
<<<<<<< HEAD
  pip install -U pip setuptools wheel && \
  pip install -U -e .[server]

## DEVELOPMENT target
=======
  pip install -U pip setuptools wheel flit && \
  pip install -U uvicorn && \
  pip install -U -e . && \
  # Create log directory and file (if not existing already)
  mkdir -p logs && \
  touch -a logs/entities_service.log
>>>>>>> fdf60f49

FROM base as development

ENV PORT=80
EXPOSE ${PORT}

<<<<<<< HEAD
# Set debug mode, since we're running in development mode
ENV ENTITY_SERVICE_DEBUG=1
=======
ENTRYPOINT uvicorn --host 0.0.0.0 --port ${PORT} --log-level debug --no-server-header --header "Server:EntitiesService" --reload entities_service.main:APP
>>>>>>> fdf60f49

ENTRYPOINT gunicorn --bind "0.0.0.0:${PORT}" --log-level debug --workers 1 --worker-class dlite_entities_service.uvicorn.UvicornWorker --reload dlite_entities_service.main:APP

## PRODUCTION target

FROM base as production

ENV PORT=80
EXPOSE ${PORT}

<<<<<<< HEAD
# Force debug mode to be off, since we're running in production mode
ENV ENTITY_SERVICE_DEBUG=0

ENTRYPOINT gunicorn --bind "0.0.0.0:${PORT}" --workers 1 --worker-class dlite_entities_service.uvicorn.UvicornWorker dlite_entities_service.main:APP
=======
ENTRYPOINT gunicorn --bind "0.0.0.0:${PORT}" --workers 1 --worker-class entities_service.uvicorn.UvicornWorker entities_service.main:APP
>>>>>>> fdf60f49
<|MERGE_RESOLUTION|>--- conflicted
+++ resolved
@@ -7,33 +7,20 @@
 
 # Install dependencies
 RUN python -m pip install -U pip && \
-<<<<<<< HEAD
   pip install -U pip setuptools wheel && \
   pip install -U -e .[server]
 
 ## DEVELOPMENT target
-=======
-  pip install -U pip setuptools wheel flit && \
-  pip install -U uvicorn && \
-  pip install -U -e . && \
-  # Create log directory and file (if not existing already)
-  mkdir -p logs && \
-  touch -a logs/entities_service.log
->>>>>>> fdf60f49
 
 FROM base as development
 
 ENV PORT=80
 EXPOSE ${PORT}
 
-<<<<<<< HEAD
 # Set debug mode, since we're running in development mode
 ENV ENTITY_SERVICE_DEBUG=1
-=======
-ENTRYPOINT uvicorn --host 0.0.0.0 --port ${PORT} --log-level debug --no-server-header --header "Server:EntitiesService" --reload entities_service.main:APP
->>>>>>> fdf60f49
 
-ENTRYPOINT gunicorn --bind "0.0.0.0:${PORT}" --log-level debug --workers 1 --worker-class dlite_entities_service.uvicorn.UvicornWorker --reload dlite_entities_service.main:APP
+ENTRYPOINT gunicorn --bind "0.0.0.0:${PORT}" --log-level debug --workers 1 --worker-class entities_service.uvicorn.UvicornWorker --reload entities_service.main:APP
 
 ## PRODUCTION target
 
@@ -42,11 +29,7 @@
 ENV PORT=80
 EXPOSE ${PORT}
 
-<<<<<<< HEAD
 # Force debug mode to be off, since we're running in production mode
 ENV ENTITY_SERVICE_DEBUG=0
 
-ENTRYPOINT gunicorn --bind "0.0.0.0:${PORT}" --workers 1 --worker-class dlite_entities_service.uvicorn.UvicornWorker dlite_entities_service.main:APP
-=======
-ENTRYPOINT gunicorn --bind "0.0.0.0:${PORT}" --workers 1 --worker-class entities_service.uvicorn.UvicornWorker entities_service.main:APP
->>>>>>> fdf60f49
+ENTRYPOINT gunicorn --bind "0.0.0.0:${PORT}" --workers 1 --worker-class entities_service.uvicorn.UvicornWorker entities_service.main:APP