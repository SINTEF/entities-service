--- conflicted
+++ resolved
@@ -130,15 +130,9 @@
     # httpx-auth uses datetime.datetime.utcfromtimestamp(), deprecated in Python 3.12
     "ignore:.*Use timezone-aware objects to represent datetimes in UTC.*:DeprecationWarning",
 
-<<<<<<< HEAD
     # httpx app is deprecated, use Transport class instead
-    # This should be updated in Starlette
+    # This should be updated in Starlette's TestClient
     "ignore:.*shortcut is now deprecated. Use the explicit style.*:DeprecationWarning",
-=======
-    # 'app' parameter is deprecated in httpx
-    # starlette's TestClient should be updated
-    "ignore:.*'app' shortcut is now deprecated.*:DeprecationWarning",
->>>>>>> b191c799
 ]
 
 [tool.coverage.run]
