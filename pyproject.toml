--- conflicted
+++ resolved
@@ -48,13 +48,8 @@
     "dlite-entities-service[cli]",
 ]
 dev = [
-<<<<<<< HEAD
-    "pre-commit ~=3.5",
+    "pre-commit ~=3.6",
     "dlite-entities-service[testing,cli]",
-=======
-    "pre-commit ~=3.6",
-    "dlite-entities-service[testing]",
->>>>>>> 53fa2cd0
 ]
 
 [project.scripts]
